use std::{
    path::PathBuf,
    sync::{Arc, Mutex},
};

use anyhow::Result;
use cancellation::{CancellationToken, CancellationTokenSource};
use crossbeam_channel::Sender;
use log::{info, warn};
use lsp_server::{Connection, ErrorCode, Message, RequestId};
use lsp_types::{
    notification::{
        Cancel, DidChangeConfiguration, DidChangeTextDocument, DidOpenTextDocument,
        PublishDiagnostics,
    },
    request::{
        DocumentLinkRequest, FoldingRangeRequest, Formatting, GotoDefinition, PrepareRenameRequest,
        References, Rename, SemanticTokensRangeRequest,
    },
    *,
};
use notification::DidCloseTextDocument;
use request::{
    Completion, DocumentHighlightRequest, DocumentSymbolRequest, HoverRequest,
    ResolveCompletionItem, WorkspaceSymbol,
};
use serde::Serialize;
use threadpool::ThreadPool;

use crate::{
    client::send_notification,
    component_db::COMPONENT_DATABASE,
    config::{pull_config, push_config, register_config_capability},
    create_workspace_full,
    diagnostics::DiagnosticsManager,
    dispatch::{NotificationDispatcher, RequestDispatcher},
    distro::Distribution,
    features::{
        complete, find_all_references, find_document_highlights, find_document_links,
        find_document_symbols, find_foldings, find_hover, find_semantic_tokens_range,
        find_workspace_symbols, format_source_code, goto_definition, legend, prepare_rename_all,
        rename_all, CompletionItemData, FeatureRequest,
    },
    req_queue::{IncomingData, ReqQueue},
    DocumentLanguage, ServerContext, Uri, Workspace, WorkspaceSource,
};

pub struct Server {
    conn: Connection,
    context: Arc<ServerContext>,
    req_queue: Arc<Mutex<ReqQueue>>,
    workspace: Arc<dyn Workspace>,
    diag_manager: Arc<Mutex<DiagnosticsManager>>,
    pool: ThreadPool,
    load_resolver: bool,
}

impl Server {
    pub fn with_connection(
        conn: Connection,
        current_dir: PathBuf,
        load_resolver: bool,
    ) -> Result<Self> {
        let context = Arc::new(ServerContext::new(current_dir));
        let req_queue = Arc::default();
        let workspace = Arc::new(create_workspace_full(Arc::clone(&context))?);
        let diag_manager = Arc::new(Mutex::new(DiagnosticsManager::default()));
        Ok(Self {
            conn,
            context,
            req_queue,
            workspace,
            diag_manager,
            pool: threadpool::Builder::new().build(),
            load_resolver,
        })
    }

    fn capabilities(&self) -> ServerCapabilities {
        ServerCapabilities {
            text_document_sync: Some(TextDocumentSyncCapability::Options(
                TextDocumentSyncOptions {
                    open_close: Some(true),
                    change: Some(TextDocumentSyncKind::Full),
                    will_save: None,
                    will_save_wait_until: None,
                    save: Some(TextDocumentSyncSaveOptions::SaveOptions(SaveOptions {
                        include_text: Some(false),
                    })),
                },
            )),
            document_link_provider: Some(DocumentLinkOptions {
                resolve_provider: Some(false),
                work_done_progress_options: WorkDoneProgressOptions::default(),
            }),
            folding_range_provider: Some(FoldingRangeProviderCapability::Simple(true)),
            definition_provider: Some(OneOf::Left(true)),
            references_provider: Some(OneOf::Left(true)),
            hover_provider: Some(HoverProviderCapability::Simple(true)),
            completion_provider: Some(CompletionOptions {
                resolve_provider: Some(true),
                trigger_characters: Some(vec![
                    "\\".into(),
                    "{".into(),
                    "}".into(),
                    "@".into(),
                    "/".into(),
                    " ".into(),
                ]),
                ..CompletionOptions::default()
            }),
            document_symbol_provider: Some(OneOf::Left(true)),
            workspace_symbol_provider: Some(OneOf::Left(true)),
            rename_provider: Some(OneOf::Right(RenameOptions {
                prepare_provider: Some(true),
                work_done_progress_options: WorkDoneProgressOptions::default(),
            })),
            document_highlight_provider: Some(OneOf::Left(true)),
            document_formatting_provider: Some(OneOf::Left(true)),
            semantic_tokens_provider: Some(
                SemanticTokensServerCapabilities::SemanticTokensOptions(SemanticTokensOptions {
                    full: None,
                    range: Some(true),
                    legend: SemanticTokensLegend {
                        token_types: legend::SUPPORTED_TYPES.to_vec(),
                        token_modifiers: legend::SUPPORTED_MODIFIERS.to_vec(),
                    },
                    work_done_progress_options: WorkDoneProgressOptions::default(),
                }),
            ),
            ..ServerCapabilities::default()
        }
    }

    fn initialize(&mut self) -> Result<()> {
        let (id, params) = self.conn.initialize_start()?;
        let params: InitializeParams = serde_json::from_value(params)?;

        *self.context.client_capabilities.lock().unwrap() = params.capabilities;
        *self.context.client_info.lock().unwrap() = params.client_info;

        let result = InitializeResult {
            capabilities: self.capabilities(),
            server_info: Some(ServerInfo {
                name: "TexLab".to_owned(),
                version: Some(env!("CARGO_PKG_VERSION").to_owned()),
            }),
        };
        self.conn
            .initialize_finish(id, serde_json::to_value(result)?)?;

        let cx = Arc::clone(&self.context);
        if self.load_resolver {
            self.pool.execute(move || {
                let distro = Distribution::detect();
                info!("Detected distribution: {}", distro.kind);
                *cx.resolver.lock().unwrap() = distro.resolver;
            });
        }

        let workspace = Arc::clone(&self.workspace);
        let diag_manager = Arc::clone(&self.diag_manager);
        let sender = self.conn.sender.clone();
        self.workspace
            .register_open_handler(Arc::new(move |document| {
                let mut diag_manager = diag_manager.lock().unwrap();
                diag_manager.update(workspace.as_ref(), Arc::clone(&document.uri));
                if let Err(why) = publish_diagnostics(&sender, workspace.as_ref(), &diag_manager) {
                    warn!("Failed to publish diagnostics: {}", why);
                }
            }));

        let req_queue = Arc::clone(&self.req_queue);
        let sender = self.conn.sender.clone();
        let cx = Arc::clone(&self.context);
        self.pool.execute(move || {
            register_config_capability(&req_queue, &sender, &cx.client_capabilities);
        });
        Ok(())
    }

<<<<<<< HEAD
    fn register_incoming_request(&self, id: RequestId) -> Arc<CancellationToken> {
        let token_source = CancellationTokenSource::new();
        let token = Arc::clone(token_source.token());
        let mut req_queue = self.req_queue.lock().unwrap();
        req_queue
            .incoming
            .register(id.clone(), IncomingData { token_source });
        token
=======
    #[jsonrpc_method("exit", kind = "notification")]
    pub async fn exit(&self, _params: ()) {
        std::process::exit(0)
    }

    #[jsonrpc_method("$/cancelRequest", kind = "notification")]
    pub async fn cancel_request(&self, _params: CancelParams) {}

    #[jsonrpc_method("textDocument/didOpen", kind = "notification")]
    pub async fn did_open(&self, params: DidOpenTextDocumentParams) {
        let uri = params.text_document.uri.clone();
        let options = self.config_manager().get().await;
        self.workspace.add(params.text_document, &options).await;
        self.action_manager
            .push(Action::DetectRoot(uri.clone().into()))
            .await;
        self.action_manager
            .push(Action::RunLinter(uri.into(), LintReason::Save))
            .await;
        self.action_manager.push(Action::PublishDiagnostics).await;
>>>>>>> 9c49fc37
    }

    fn cancel(&self, params: CancelParams) -> Result<()> {
        let id = match params.id {
            NumberOrString::Number(id) => RequestId::from(id),
            NumberOrString::String(id) => RequestId::from(id),
        };

        let mut req_queue = self.req_queue.lock().unwrap();
        if let Some(data) = req_queue.incoming.complete(id.clone()) {
            data.token_source.cancel();
        }

        Ok(())
    }

    fn did_change_configuration(&self, params: DidChangeConfigurationParams) -> Result<()> {
        push_config(&self.context.options, params.settings);
        Ok(())
    }

    fn did_open(&self, params: DidOpenTextDocumentParams) -> Result<()> {
        let language_id = &params.text_document.language_id;
        let language = DocumentLanguage::by_language_id(language_id);
        self.workspace.open(
            Arc::new(params.text_document.uri.into()),
            params.text_document.text,
            language.unwrap_or(DocumentLanguage::Latex),
            WorkspaceSource::Client,
        );
        Ok(())
    }

    fn did_change(&self, mut params: DidChangeTextDocumentParams) -> Result<()> {
        let uri = params.text_document.uri.into();
        assert_eq!(params.content_changes.len(), 1);
        let text = params.content_changes.pop().unwrap().text;
        let language = self
            .workspace
            .get(&uri)
            .map(|document| document.data.language())
            .unwrap_or(DocumentLanguage::Latex);

        self.workspace
            .open(Arc::new(uri), text, language, WorkspaceSource::Client);
        Ok(())
    }

    fn did_close(&self, params: DidCloseTextDocumentParams) -> Result<()> {
        let uri = params.text_document.uri.into();
        self.workspace.close(&uri);
        Ok(())
    }

    fn feature_request<P>(&self, uri: Arc<Uri>, params: P) -> Option<FeatureRequest<P>> {
        let req_queue = Arc::clone(&self.req_queue);
        let sender = self.conn.sender.clone();
        let cx = Arc::clone(&self.context);
        self.pool.execute(move || {
            pull_config(
                &req_queue,
                &sender,
                &cx.options,
                &cx.client_capabilities.lock().unwrap(),
            );
        });

        Some(FeatureRequest {
            context: Arc::clone(&self.context),
            params,
            workspace: Arc::clone(&self.workspace),
            subset: self.workspace.subset(uri)?,
        })
    }

    fn send_feature_error(&self, id: RequestId) -> Result<()> {
        let resp = lsp_server::Response::new_err(
            id,
            ErrorCode::InternalError as i32,
            "unknown document URI".to_string(),
        );
        self.conn.sender.send(resp.into())?;
        Ok(())
    }

    fn handle_feature_request<P, R, H>(
        &self,
        id: RequestId,
        params: P,
        uri: Arc<Uri>,
        token: &Arc<CancellationToken>,
        handler: H,
    ) -> Result<()>
    where
        P: Send + 'static,
        R: Serialize,
        H: FnOnce(FeatureRequest<P>, &CancellationToken) -> R + Send + 'static,
    {
        match self.feature_request(uri, params) {
            Some(req) => {
                let sender = self.conn.sender.clone();
                let token = Arc::clone(token);
                self.pool.execute(move || {
                    let result = handler(req, &token);
                    if token.is_canceled() {
                        sender.send(cancel_response(id).into()).unwrap();
                    } else {
                        sender
                            .send(lsp_server::Response::new_ok(id, result).into())
                            .unwrap();
                    }
                });
            }
            None => {
                self.send_feature_error(id)?;
            }
        };
        Ok(())
    }

    fn document_link(
        &self,
        id: RequestId,
        params: DocumentLinkParams,
        token: &Arc<CancellationToken>,
    ) -> Result<()> {
        let uri = Arc::new(params.text_document.uri.clone().into());
        self.handle_feature_request(id, params, uri, token, find_document_links)?;
        Ok(())
    }

    fn document_symbols(
        &self,
        id: RequestId,
        params: DocumentSymbolParams,
        token: &Arc<CancellationToken>,
    ) -> Result<()> {
        let uri = Arc::new(params.text_document.uri.clone().into());
        self.handle_feature_request(id, params, uri, token, find_document_symbols)?;
        Ok(())
    }

    fn workspace_symbols(
        &self,
        id: RequestId,
        params: WorkspaceSymbolParams,
        token: &Arc<CancellationToken>,
    ) -> Result<()> {
        let sender = self.conn.sender.clone();
        let workspace = Arc::clone(&self.workspace);
        let token = Arc::clone(token);
        self.pool.execute(move || {
            let result = find_workspace_symbols(workspace.as_ref(), &params, &token);
            if token.is_canceled() {
                sender.send(cancel_response(id).into()).unwrap();
            } else {
                sender
                    .send(lsp_server::Response::new_ok(id, result).into())
                    .unwrap();
            }
        });
        Ok(())
    }

    fn completion(
        &self,
        id: RequestId,
        params: CompletionParams,
        token: &Arc<CancellationToken>,
    ) -> Result<()> {
        let uri = Arc::new(
            params
                .text_document_position
                .text_document
                .uri
                .clone()
                .into(),
        );
        self.handle_feature_request(id, params, uri, token, complete)?;
        Ok(())
    }

    fn completion_resolve(
        &self,
        id: RequestId,
        mut item: CompletionItem,
        token: &Arc<CancellationToken>,
    ) -> Result<()> {
        let sender = self.conn.sender.clone();
        let token = Arc::clone(token);
        let workspace = Arc::clone(&self.workspace);
        self.pool.execute(move || {
            match serde_json::from_value(item.data.clone().unwrap()).unwrap() {
                CompletionItemData::Package | CompletionItemData::Class => {
                    item.documentation = COMPONENT_DATABASE
                        .documentation(&item.label)
                        .map(Documentation::MarkupContent);
                }
                #[cfg(feature = "citeproc")]
                CompletionItemData::Citation { uri, key } => {
                    if let Some(document) = workspace.get(&uri) {
                        if let Some(data) = document.data.as_bibtex() {
                            let markup = crate::citation::render_citation(&data.root, &key);
                            item.documentation = markup.map(Documentation::MarkupContent);
                        }
                    }
                }
                _ => {}
            };

            drop(workspace);
            if token.is_canceled() {
                sender.send(cancel_response(id).into()).unwrap();
            } else {
                sender
                    .send(lsp_server::Response::new_ok(id, item).into())
                    .unwrap();
            }
        });
        Ok(())
    }

    fn folding_range(
        &self,
        id: RequestId,
        params: FoldingRangeParams,
        token: &Arc<CancellationToken>,
    ) -> Result<()> {
        let uri = Arc::new(params.text_document.uri.clone().into());
        self.handle_feature_request(id, params, uri, token, find_foldings)?;
        Ok(())
    }

    fn references(
        &self,
        id: RequestId,
        params: ReferenceParams,
        token: &Arc<CancellationToken>,
    ) -> Result<()> {
        let uri = Arc::new(
            params
                .text_document_position
                .text_document
                .uri
                .clone()
                .into(),
        );
        self.handle_feature_request(id, params, uri, token, find_all_references)?;
        Ok(())
    }

    fn hover(
        &self,
        id: RequestId,
        params: HoverParams,
        token: &Arc<CancellationToken>,
    ) -> Result<()> {
        let uri = Arc::new(
            params
                .text_document_position_params
                .text_document
                .uri
                .clone()
                .into(),
        );
        self.handle_feature_request(id, params, uri, token, find_hover)?;
        Ok(())
    }

    fn goto_definition(
        &self,
        id: RequestId,
        params: GotoDefinitionParams,
        token: &Arc<CancellationToken>,
    ) -> Result<()> {
        let uri = Arc::new(
            params
                .text_document_position_params
                .text_document
                .uri
                .clone()
                .into(),
        );
        self.handle_feature_request(id, params, uri, token, goto_definition)?;
        Ok(())
    }

    fn prepare_rename(
        &self,
        id: RequestId,
        params: TextDocumentPositionParams,
        token: &Arc<CancellationToken>,
    ) -> Result<()> {
        let uri = Arc::new(params.text_document.uri.clone().into());
        self.handle_feature_request(id, params, uri, token, prepare_rename_all)?;
        Ok(())
    }

    fn rename(
        &self,
        id: RequestId,
        params: RenameParams,
        token: &Arc<CancellationToken>,
    ) -> Result<()> {
        let uri = Arc::new(
            params
                .text_document_position
                .text_document
                .uri
                .clone()
                .into(),
        );
        self.handle_feature_request(id, params, uri, token, rename_all)?;
        Ok(())
    }

    fn document_highlight(
        &self,
        id: RequestId,
        params: DocumentHighlightParams,
        token: &Arc<CancellationToken>,
    ) -> Result<()> {
        let uri = Arc::new(
            params
                .text_document_position_params
                .text_document
                .uri
                .clone()
                .into(),
        );
        self.handle_feature_request(id, params, uri, token, find_document_highlights)?;
        Ok(())
    }

    fn formatting(
        &self,
        id: RequestId,
        params: DocumentFormattingParams,
        token: &Arc<CancellationToken>,
    ) -> Result<()> {
        let uri = Arc::new(params.text_document.uri.clone().into());
        self.handle_feature_request(id, params, uri, token, format_source_code)?;
        Ok(())
    }

    fn semantic_tokens_range(
        &self,
        id: RequestId,
        params: SemanticTokensRangeParams,
        token: &Arc<CancellationToken>,
    ) -> Result<()> {
        let uri = Arc::new(params.text_document.uri.clone().into());
        self.handle_feature_request(id, params, uri, token, find_semantic_tokens_range)?;
        Ok(())
    }

    fn process_messages(&self) -> Result<()> {
        for msg in &self.conn.receiver {
            match msg {
                Message::Request(request) => {
                    if self.conn.handle_shutdown(&request)? {
                        return Ok(());
                    }

                    let token = self.register_incoming_request(request.id.clone());
                    if let Some(response) = RequestDispatcher::new(request)
                        .on::<DocumentLinkRequest, _>(|id, params| {
                            self.document_link(id, params, &token)
                        })?
                        .on::<FoldingRangeRequest, _>(|id, params| {
                            self.folding_range(id, params, &token)
                        })?
                        .on::<References, _>(|id, params| self.references(id, params, &token))?
                        .on::<HoverRequest, _>(|id, params| self.hover(id, params, &token))?
                        .on::<DocumentSymbolRequest, _>(|id, params| {
                            self.document_symbols(id, params, &token)
                        })?
                        .on::<WorkspaceSymbol, _>(|id, params| {
                            self.workspace_symbols(id, params, &token)
                        })?
                        .on::<Completion, _>(|id, params| self.completion(id, params, &token))?
                        .on::<ResolveCompletionItem, _>(|id, params| {
                            self.completion_resolve(id, params, &token)
                        })?
                        .on::<GotoDefinition, _>(|id, params| {
                            self.goto_definition(id, params, &token)
                        })?
                        .on::<PrepareRenameRequest, _>(|id, params| {
                            self.prepare_rename(id, params, &token)
                        })?
                        .on::<Rename, _>(|id, params| self.rename(id, params, &token))?
                        .on::<DocumentHighlightRequest, _>(|id, params| {
                            self.document_highlight(id, params, &token)
                        })?
                        .on::<Formatting, _>(|id, params| self.formatting(id, params, &token))?
                        .on::<SemanticTokensRangeRequest, _>(|id, params| {
                            self.semantic_tokens_range(id, params, &token)
                        })?
                        .default()
                    {
                        self.conn.sender.send(response.into())?;
                    }
                }
                Message::Notification(notification) => {
                    NotificationDispatcher::new(notification)
                        .on::<Cancel, _>(|params| self.cancel(params))?
                        .on::<DidChangeConfiguration, _>(|params| {
                            self.did_change_configuration(params)
                        })?
                        .on::<DidOpenTextDocument, _>(|params| self.did_open(params))?
                        .on::<DidChangeTextDocument, _>(|params| self.did_change(params))?
                        .on::<DidCloseTextDocument, _>(|params| self.did_close(params))?
                        .default();
                }
                Message::Response(response) => {
                    let mut req_queue = self.req_queue.lock().unwrap();
                    let data = req_queue.outgoing.complete(response.id);
                    let result = match response.result {
                        Some(result) => Ok(result),
                        None => Err(response
                            .error
                            .expect("response without result or error received")),
                    };
                    data.sender.send(result)?;
                }
            }
        }
        Ok(())
    }

    pub fn run(mut self) -> Result<()> {
        self.initialize()?;
        self.process_messages()?;
        self.pool.join();
        Ok(())
    }
}

fn publish_diagnostics(
    sender: &Sender<lsp_server::Message>,
    workspace: &dyn Workspace,
    diag_manager: &DiagnosticsManager,
) -> Result<()> {
    for document in workspace.documents() {
        let diagnostics = diag_manager.publish(Arc::clone(&document.uri));
        send_notification::<PublishDiagnostics>(
            sender,
            PublishDiagnosticsParams {
                uri: document.uri.as_ref().clone().into(),
                version: None,
                diagnostics,
            },
        )?;
    }
    Ok(())
}

fn cancel_response(id: RequestId) -> lsp_server::Response {
    lsp_server::Response::new_err(
        id,
        ErrorCode::RequestCanceled as i32,
        "canceled by client".to_string(),
    )
}<|MERGE_RESOLUTION|>--- conflicted
+++ resolved
@@ -179,7 +179,6 @@
         Ok(())
     }
 
-<<<<<<< HEAD
     fn register_incoming_request(&self, id: RequestId) -> Arc<CancellationToken> {
         let token_source = CancellationTokenSource::new();
         let token = Arc::clone(token_source.token());
@@ -188,28 +187,6 @@
             .incoming
             .register(id.clone(), IncomingData { token_source });
         token
-=======
-    #[jsonrpc_method("exit", kind = "notification")]
-    pub async fn exit(&self, _params: ()) {
-        std::process::exit(0)
-    }
-
-    #[jsonrpc_method("$/cancelRequest", kind = "notification")]
-    pub async fn cancel_request(&self, _params: CancelParams) {}
-
-    #[jsonrpc_method("textDocument/didOpen", kind = "notification")]
-    pub async fn did_open(&self, params: DidOpenTextDocumentParams) {
-        let uri = params.text_document.uri.clone();
-        let options = self.config_manager().get().await;
-        self.workspace.add(params.text_document, &options).await;
-        self.action_manager
-            .push(Action::DetectRoot(uri.clone().into()))
-            .await;
-        self.action_manager
-            .push(Action::RunLinter(uri.into(), LintReason::Save))
-            .await;
-        self.action_manager.push(Action::PublishDiagnostics).await;
->>>>>>> 9c49fc37
     }
 
     fn cancel(&self, params: CancelParams) -> Result<()> {
